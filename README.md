--- conflicted
+++ resolved
@@ -1,4 +1,3 @@
-<<<<<<< HEAD
 # Benchmarks
 
 Hello, this is a benchmark branch of the BioDivine BDD library. Here, we maintain a set of non-trivial
@@ -10,25 +9,6 @@
 `large_benchmarks` which you can use to annotate benchmarks that you expect to take a long time. This
 way, one can quickly test optimisations with `large_benchmarks` disabled and then run a full test with
 larger instances. To benchmark everything, run `cargo bench --features "large_benchmarks"`.  
-
-### Few quick resources on optimisation and profiling
-
-Before optimizing anything, it is best to first profile your application to ensure you are truly 
-optimizing the hot spots in your code. For a nice Rust profiling helper utility on MacOS, see
-[Cargo Instruments](https://crates.io/crates/cargo-instruments).
-
-Another nice crate (multi platform even!) for visualising hot spots is 
-[Flame Graph](https://github.com/ferrous-systems/flamegraph).
-
-Sometimes when doing micro-optimisations, it is also beneficial to see the actual assembly your 
-code will compile to (however, this typically requires some well isolated instances of code).
-To quickly explore compiled code, see [Compiler Explorer](https://godbolt.org). However, remember
-to add the optimization flag `-O` to the compiler and make sure you consume the output values to
-ensure the whole benchmark is not just evaluated by the compiler.
-
-For profiling, it seems to be a little finicky to use rust benchmarks in these tools directly, so there
-is a special binary target added in this branch, `bench_profile`, where you can copy your benchmark
-code in order to make it easier to debug and visualise by instruments or flame graph.   
 
 ### List of benchmarks
 
@@ -95,54 +75,4 @@
 ripple_carry_adder_32           ... bench:  77,281,287 ns/iter (+/- 194,793)
 ripple_carry_adder_4            ... bench:       4,504 ns/iter (+/- 32)
 ripple_carry_adder_8            ... bench:      19,818 ns/iter (+/- 68)
-``` 
-=======
-[![Crates.io](https://img.shields.io/crates/v/biodivine-lib-bdd?style=flat-square)](https://crates.io/crates/biodivine-lib-bdd)
-[![Api Docs](https://img.shields.io/badge/docs-api-yellowgreen?style=flat-square)](https://docs.rs/biodivine-lib-bdd/0.1.0/)
-[![Travis (.org)](https://img.shields.io/travis/sybila/biodivine-lib-bdd?style=flat-square)](https://travis-ci.org/sybila/biodivine-lib-bdd)
-[![Codecov](https://img.shields.io/codecov/c/github/sybila/biodivine-lib-bdd?style=flat-square)](https://codecov.io/gh/sybila/biodivine-lib-bdd)
-[![GitHub issues](https://img.shields.io/github/issues/sybila/biodivine-lib-bdd?style=flat-square)](https://github.com/sybila/biodivine-lib-bdd/issues)
-[![Dev Docs](https://img.shields.io/badge/docs-dev-orange?style=flat-square)](https://biodivine.fi.muni.cz/docs/biodivine-lib-bdd/v0.1.0/)
-[![GitHub last commit](https://img.shields.io/github/last-commit/sybila/biodivine-lib-bdd?style=flat-square)](https://github.com/sybila/biodivine-lib-bdd/commits/master)
-[![Crates.io](https://img.shields.io/crates/l/biodivine-lib-bdd?style=flat-square)](https://github.com/sybila/biodivine-lib-bdd/blob/master/LICENSE)
-[![GitHub top language](https://img.shields.io/github/languages/top/sybila/biodivine-lib-bdd?style=flat-square)](https://github.com/sybila/biodivine-lib-bdd)
-
-# Biodivine/LibBDD
-
-This crate provides a basic implementation of binary decision diagrams (BDDs) — a symbolic data
-structure for representing boolean functions or other equivalent objects (such as bit-vector
-sets).
-
-Compared to other popular implementations, every BDD owns its memory. It is thus trivial to
-serialise, but also to share between threads. This makes it useful for applications that
-process high number of BDDs concurrently.
-
-We currently provide support for explicit operations as well as evaluation of basic boolean
-expressions and a custom `bdd` macro for hybrid usage:
-
-```rust
-use biodivine_lib_bdd::*;
-
-fn demo() {
-    let vars = BddVariableSet::new(vec!["a", "b", "c"]);
-    let a = vars.mk_var_by_name("a");
-    let b = vars.mk_var_by_name("b");
-    let c = vars.mk_var_by_name("c");
-    
-    let f1 = a.iff(&b.not()).or(&c.xor(&a));
-    let f2 = vars.eval_expression_string("(a <=> !b) | c ^ a");
-    let f3 = bdd!((a <=> (!b)) | (c ^ a));
-    
-    assert!(!f1.is_false());
-    assert_eq!(f1.cardinality(), 6.0);
-    assert_eq!(f1, f2);
-    assert_eq!(f2, f3);
-    assert!(f1.iff(&f2).is_true());
-    assert!(f1.iff(&f3).is_true());
-}
-```
-
-Additionally, we provide serialisation into a custom string and binary formats as well as `.dot`.
-For a more detailed description, see the [tutorial module](https://docs.rs/biodivine-lib-bdd/0.1.0/biodivine_lib_bdd/tutorial/index.html) documentation.
-There is also an experimental support for converting BDDs back into boolean expressions.
->>>>>>> c3a00f59
+``` 